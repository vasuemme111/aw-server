--- conflicted
+++ resolved
@@ -66,7 +66,6 @@
         bucket = self.db[bucket_id]
         return bucket.metadata()
 
-<<<<<<< HEAD
     @check_bucket_exists
     def export_bucket(self, bucket_id: str) -> Dict[str, Any]:
         """Export a bucket to a dataformat consistent across versions, including all events in it."""
@@ -77,16 +76,13 @@
             del event["id"]
         return bucket
 
-    def create_bucket(self, bucket_id: str, event_type: str, client: str, hostname: str) -> None:
-        """Create bucket."""
-        if bucket_id in self.db.buckets():
-            raise BadRequest("BucketExists", "A bucket with this name already exists, cannot create it.")
-=======
     def create_bucket(self, bucket_id: str, event_type: str, client: str, hostname: str) -> bool:
-        """Create bucket."""
+        """
+        Create bucket.
+        Returns True if successful, otherwise false if a bucket with the given ID already existed.
+        """
         if bucket_id in self.db.buckets():
             return False
->>>>>>> 3d0ec9cf
         self.db.create_bucket(
             bucket_id,
             type=event_type,
@@ -94,10 +90,7 @@
             hostname=hostname,
             created=datetime.now()
         )
-<<<<<<< HEAD
-=======
         return True
->>>>>>> 3d0ec9cf
 
     @check_bucket_exists
     def delete_bucket(self, bucket_id: str) -> None:
