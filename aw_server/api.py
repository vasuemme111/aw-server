--- conflicted
+++ resolved
@@ -96,17 +96,16 @@
         return self.db[bucket_id].insert(events[0] if len(events) == 1 else events)
 
     @check_bucket_exists
-<<<<<<< HEAD
     def get_eventcount(self, bucket_id: str,
                        start: datetime = None, end: datetime = None) -> int:
         """Get eventcount from a bucket"""
         logger.debug("Received get request for eventcount in bucket '{}'".format(bucket_id))
         return self.db[bucket_id].get_eventcount(start, end)
-=======
+
+    @check_bucket_exists
     def delete_event(self, bucket_id: str, event_id) -> bool:
         """Delete a single event from a bucket"""
         return self.db[bucket_id].delete(event_id)
->>>>>>> 80c6f0b9
 
     @check_bucket_exists
     def heartbeat(self, bucket_id: str, heartbeat: Event, pulsetime: float) -> Event:
@@ -166,7 +165,7 @@
     def query2(self, name, query, timeperiods, cache):
         result = []
         for timeperiod in timeperiods:
-            period = timeperiod.split("/")[:2]; # iso8601 timeperiods are separated by a slash
+            period = timeperiod.split("/")[:2]  # iso8601 timeperiods are separated by a slash
             starttime = iso8601.parse_date(period[0])
             endtime = iso8601.parse_date(period[1])
             query = str().join(query)
