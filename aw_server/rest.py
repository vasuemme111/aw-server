--- conflicted
+++ resolved
@@ -209,10 +209,7 @@
         result = app.api.query2(name, query["query"], start, end, cache)
         return result, 200
 
-<<<<<<< HEAD
-=======
-
->>>>>>> e2143e31
+
 # LOGGING
 
 @api.route("/0/log")
